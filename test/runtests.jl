using SafeTestsets

const GROUP = get(ENV, "GROUP", "All")
const is_APPVEYOR = ( Sys.iswindows() && haskey(ENV,"APPVEYOR") )
const is_TRAVIS = haskey(ENV,"TRAVIS")

@time begin
if GROUP == "All" || GROUP == "Core"
    @time @safetestset "Fast Power" begin include("fastpow.jl") end
    @time @safetestset "Fast Broadcast" begin include("fastbc.jl") end
    @time @safetestset "Number of Parameters Calculation" begin include("numargs_test.jl") end
    @time @safetestset "Data Arrays" begin include("data_array_tests.jl") end
    @time @safetestset "Existence functions" begin include("existence_functions.jl") end
    @time @safetestset "Callbacks" begin include("callbacks.jl") end
    @time @safetestset "Plot Variables" begin include("plot_vars.jl") end
    @time @safetestset "Problem Creation Tests" begin include("problem_creation_tests.jl") end
    @time @safetestset "Remake tests" begin include("remake_tests.jl") end
    @time @safetestset "Affine differential equation operators" begin include("affine_operators_tests.jl") end
    @time @safetestset "TableTraits" begin include("tabletraits_tests.jl") end
    @time @safetestset "Integrator interface" begin include("integrator_tests.jl") end
    @time @safetestset "Export tests" begin include("export_tests.jl") end
    @time @safetestset "High Level solve Interface" begin include("high_level_solve.jl") end
    @time @safetestset "DiffEqFunction tests" begin include("diffeqfunction_tests.jl") end
    @time @safetestset "Internal Euler" begin include("internal_euler_test.jl") end
    @time @safetestset "Numargs" begin include("numargs_test.jl") end
    @time @safetestset "Basic Operators Interface" begin include("basic_operators_interface.jl") end
    @time @safetestset "Norm" begin include("norm.jl") end
    @time @safetestset "Utils" begin include("utils.jl") end
end

if !is_APPVEYOR && GROUP == "Downstream"
    # add additional packages
    using Pkg
    Pkg.activate("downstream")
    Pkg.develop(PackageSpec(path=joinpath(pwd(), "..")))
    Pkg.instantiate()

    @time @safetestset "Null Parameters" begin include("downstream/null_params_test.jl") end
    @time @safetestset "Ensemble Simulations" begin include("downstream/ensemble.jl") end
    @time @safetestset "Ensemble Analysis" begin include("downstream/ensemble_analysis.jl") end
    @time @safetestset "Default linsolve with structure" begin include("downstream/default_linsolve_structure.jl") end
    @time @safetestset "Callback Merging Tests" begin include("downstream/callback_merging.jl") end
    @time @safetestset "LabelledArrays Tests" begin include("downstream/labelledarrays.jl") end
    @time @safetestset "ODE Event Tests" begin include("downstream/ode_event_tests.jl") end
    @time @safetestset "Event Detection Tests" begin include("downstream/event_detection_tests.jl") end
    @time @safetestset "PSOS and Energy Conservation Event Detection" begin include("downstream/psos_and_energy_conservation.jl") end
    @time @safetestset "DE stats" begin include("downstream/destats_tests.jl") end
    @time @safetestset "DEDataArray" begin include("downstream/data_array_regression_tests.jl") end
<<<<<<< HEAD
    @time @safetestset "AD Tests" begin include("downstream/ad_tests.jl") end
=======
    @time @safetestset "Concrete_solve Tests" begin include("downstream/concrete_solve_tests.jl") end
>>>>>>> 6b86f421
end

if !is_APPVEYOR && GROUP == "GPU"
  @time @safetestset "Simple GPU" begin include("gpu/simple_gpu.jl") end
end

end<|MERGE_RESOLUTION|>--- conflicted
+++ resolved
@@ -46,11 +46,8 @@
     @time @safetestset "PSOS and Energy Conservation Event Detection" begin include("downstream/psos_and_energy_conservation.jl") end
     @time @safetestset "DE stats" begin include("downstream/destats_tests.jl") end
     @time @safetestset "DEDataArray" begin include("downstream/data_array_regression_tests.jl") end
-<<<<<<< HEAD
+    @time @safetestset "Concrete_solve Tests" begin include("downstream/concrete_solve_tests.jl") end
     @time @safetestset "AD Tests" begin include("downstream/ad_tests.jl") end
-=======
-    @time @safetestset "Concrete_solve Tests" begin include("downstream/concrete_solve_tests.jl") end
->>>>>>> 6b86f421
 end
 
 if !is_APPVEYOR && GROUP == "GPU"
