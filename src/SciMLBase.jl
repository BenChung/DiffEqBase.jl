--- conflicted
+++ resolved
@@ -643,23 +643,6 @@
 end
 
 function specialization(::Union{ODEFunction{iip, specialize},
-<<<<<<< HEAD
-                                SDEFunction{iip, specialize}, DDEFunction{iip, specialize},
-                                SDDEFunction{iip, specialize},
-                                DAEFunction{iip, specialize},
-                                DynamicalODEFunction{iip, specialize},
-                                SplitFunction{iip, specialize},
-                                DynamicalSDEFunction{iip, specialize},
-                                SplitSDEFunction{iip, specialize},
-                                DynamicalDDEFunction{iip, specialize},
-                                DiscreteFunction{iip, specialize},
-                                ImplicitDiscreteFunction{iip, specialize},
-                                RODEFunction{iip, specialize},
-                                NonlinearFunction{iip, specialize},
-                                OptimizationFunction{iip, specialize},
-                                BVPFunction{iip, specialize}}) where {iip,
-                                                                               specialize}
-=======
     SDEFunction{iip, specialize}, DDEFunction{iip, specialize},
     SDDEFunction{iip, specialize},
     DAEFunction{iip, specialize},
@@ -672,10 +655,9 @@
     ImplicitDiscreteFunction{iip, specialize},
     RODEFunction{iip, specialize},
     NonlinearFunction{iip, specialize},
-    OptimizationFunction{iip, specialize}}) where {iip,
+    OptimizationFunction{iip, specialize},
+    BVPFunction{iip, specialize}}) where {iip,
     specialize}
->>>>>>> cce1ce0b
-    specialize
 end
 
 specialization(f::AbstractSciMLFunction) = FullSpecialize
@@ -801,13 +783,8 @@
 export remake
 
 export ODEFunction, DiscreteFunction, ImplicitDiscreteFunction, SplitFunction, DAEFunction,
-<<<<<<< HEAD
-       DDEFunction, SDEFunction, SplitSDEFunction, RODEFunction, SDDEFunction,
-       IncrementingODEFunction, NonlinearFunction, IntervalNonlinearFunction, BVPFunction
-=======
     DDEFunction, SDEFunction, SplitSDEFunction, RODEFunction, SDDEFunction,
-    IncrementingODEFunction, NonlinearFunction, IntervalNonlinearFunction
->>>>>>> cce1ce0b
+    IncrementingODEFunction, NonlinearFunction, IntervalNonlinearFunction, BVPFunction
 
 export OptimizationFunction
 
